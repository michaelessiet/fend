--- conflicted
+++ resolved
@@ -15,13 +15,8 @@
 default = []
 
 [dependencies]
-<<<<<<< HEAD
-wasm-bindgen = "0.2.76"
 js-sys = "0.3.55"
-=======
 wasm-bindgen = "0.2.78"
-js-sys = "0.3.54"
->>>>>>> def556a5
 
 # The `console_error_panic_hook` crate provides better debugging of panics by
 # logging them with `console.error`. This is great for development, but requires
